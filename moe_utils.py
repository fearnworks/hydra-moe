from transformers import BertTokenizer, AutoModel, AutoTokenizer, BertForSequenceClassification, \
    AutoModelForSequenceClassification, Trainer, TrainingArguments
import torch
import torch.nn.functional as F
import json
import pickle
import numpy as np
from sklearn.metrics.pairwise import cosine_similarity, euclidean_distances, manhattan_distances
from model_utils import *
from moe_utils import *
import json
import os
import numpy as np
from peft_model import PeftModel
# from moe.alpha import PeftModel
from transformers import AutoTokenizer
from sklearn.metrics.pairwise import cosine_similarity
from torch import Tensor
from sentence_transformers import SentenceTransformer
from embedding import BGE_Large

cluster_nums = range(32)
# model = None
model_class = None
tokenizer = None
centroids = None
embedding_model = None
kmeans_centroids = {}
# load tfidf vectorizer
root_dir = os.path.abspath(os.pardir)
gte = None


def get_inference_model(config, checkpoint_dirs):
    n_gpus = torch.cuda.device_count()
    # dmax_memory = f'{config.max_memory}MB'
    # max_memory = {i: max_memory for i in range(n_gpus)}
    device_map = "auto"

    # if we are in a distributed setting, we need to set the device map and max memory per device
    if os.environ.get('LOCAL_RANK') is not None:
        local_rank = int(os.environ.get('LOCAL_RANK', '0'))
        device_map = {'': local_rank}
        # max_memory = {'': max_memory[local_rank]}

    print(f'loading base model {config.model_name_or_path}...')

    compute_dtype = torch.float16
    torch_dtype = torch.float16
    model = AutoModelForCausalLM.from_pretrained(
        config.model_name_or_path,
        load_in_4bit=config.bits == 4,
        load_in_8bit=config.bits == 8,
        device_map=device_map,
        # max_memory=max_memory,
        quantization_config=BitsAndBytesConfig(
            load_in_4bit=config.bits == 4,
            load_in_8bit=config.bits == 8,
            llm_int8_threshold=6.0,
            llm_int8_has_fp16_weight=False,
            bnb_4bit_compute_dtype=compute_dtype,
            bnb_4bit_use_double_quant=config.double_quant,
            bnb_4bit_quant_type=config.quant_type,
        ),

        torch_dtype=torch_dtype,
    )
    if compute_dtype == torch.float16 and config.bits == 4:
        major, minor = torch.cuda.get_device_capability()
        if major >= 8:
            print('=' * 80)
            print('Your GPU supports bfloat16, you can accelerate training with the argument --bf16')
            print('=' * 80)

    setattr(model, 'model_parallel', True)
    setattr(model, 'is_parallelizable', True)

    # why?
    # model.config.torch_dtype=(torch.float32 if args.fp16 else (torch.bfloat16 if args.bf16 else torch.float32))

    # Tokenizer
    tokenizer = AutoTokenizer.from_pretrained(
        config.model_name_or_path,
        padding_side="right",
        use_fast=False,  # Fast tokenizer giving issues.
        tokenizer_type='llama' if 'llama' in config.model_name_or_path else None,  # Needed for HF name change
    )
    if tokenizer._pad_token is None:
        smart_tokenizer_and_embedding_resize(
            special_tokens_dict=dict(pad_token=DEFAULT_PAD_TOKEN),
            tokenizer=tokenizer,
            model=model,
        )
    if isinstance(tokenizer, LlamaTokenizer):
        # LLaMA tokenizer may not have correct special tokens set.
        # Check and add them if missing to prevent them from being parsed into different tokens.
        # Note that these are present in the vocabulary.
        # Note also that `model.config.pad_token_id` is 0 which corresponds to `<unk>` token.
        print('Adding special tokens.')
        tokenizer.add_special_tokens({
            "eos_token": tokenizer.convert_ids_to_tokens(model.config.eos_token_id),
            "bos_token": tokenizer.convert_ids_to_tokens(model.config.bos_token_id),
            "unk_token": tokenizer.convert_ids_to_tokens(
                model.config.pad_token_id if model.config.pad_token_id != -1 else tokenizer.pad_token_id
            ),
        })

    # model = prepare_model_for_kbit_training(model, use_gradient_checkpointing=args.gradient_checkpointing)

    if checkpoint_dirs is not None:
        print("Loading Experts.")
        for checkpoint in checkpoint_dirs:
            checkpoint_dir = checkpoint["adapter_dir"]
            adapter_name = checkpoint["adapter_name"]
            print(f"Loading Expert #{adapter_name} from {checkpoint_dir}.")
            if checkpoint == checkpoint_dirs[0]:
                # Load the first adapter with from_pretrained
                model = PeftModel.from_pretrained(model, checkpoint_dir, adapter_name=adapter_name, revision="alpha")
            else:
                # Load the remaining adapters with load_adapter
                model.load_adapter(checkpoint_dir, adapter_name=adapter_name, revision="alpha")
    """
       
    for name, module in model.named_modules():
        if isinstance(module, LoraLayer):
            if args.bf16:
                module = module.to(torch.bfloat16)
        if 'norm' in name:
            module = module.to(torch.float32)
        if 'lm_head' in name or 'embed_tokens' in name:
            if hasattr(module, 'weight'):
                if args.bf16 and module.weight.dtype == torch.float32:
                    module = module.to(torch.bfloat16)
    """

    return model, tokenizer


def get_base_inference_model(config, checkpoint_dirs):
    n_gpus = torch.cuda.device_count()
    # dmax_memory = f'{config.max_memory}MB'
    # max_memory = {i: max_memory for i in range(n_gpus)}
    device_map = "auto"

    # if we are in a distributed setting, we need to set the device map and max memory per device
    if os.environ.get('LOCAL_RANK') is not None:
        local_rank = int(os.environ.get('LOCAL_RANK', '0'))
        device_map = {'': local_rank}
        # max_memory = {'': max_memory[local_rank]}

    print(f'loading base model {config.model_name_or_path}...')

    compute_dtype = torch.float16
    torch_dtype = torch.float16
    model = AutoModelForCausalLM.from_pretrained(
        config.model_name_or_path,
        load_in_4bit=config.bits == 4,
        load_in_8bit=config.bits == 8,
        device_map=device_map,
        # max_memory=max_memory,
        quantization_config=BitsAndBytesConfig(
            load_in_4bit=config.bits == 4,
            load_in_8bit=config.bits == 8,
            llm_int8_threshold=6.0,
            llm_int8_has_fp16_weight=False,
            bnb_4bit_compute_dtype=compute_dtype,
            bnb_4bit_use_double_quant=config.double_quant,
            bnb_4bit_quant_type=config.quant_type,
        ),

        torch_dtype=torch_dtype,
    )
    if compute_dtype == torch.float16 and config.bits == 4:
        major, minor = torch.cuda.get_device_capability()
        if major >= 8:
            print('=' * 80)
            print('Your GPU supports bfloat16, you can accelerate training with the argument --bf16')
            print('=' * 80)

    setattr(model, 'model_parallel', True)
    setattr(model, 'is_parallelizable', True)

    # why?
    # model.config.torch_dtype=(torch.float32 if args.fp16 else (torch.bfloat16 if args.bf16 else torch.float32))

    # Tokenizer
    tokenizer = AutoTokenizer.from_pretrained(
        config.model_name_or_path,
        padding_side="right",
        use_fast=False,  # Fast tokenizer giving issues.
        tokenizer_type='llama' if 'llama' in config.model_name_or_path else None,  # Needed for HF name change
    )
    if tokenizer._pad_token is None:
        smart_tokenizer_and_embedding_resize(
            special_tokens_dict=dict(pad_token=DEFAULT_PAD_TOKEN),
            tokenizer=tokenizer,
            model=model,
        )

    if isinstance(tokenizer, LlamaTokenizer):
        # LLaMA tokenizer may not have correct special tokens set.
        # Check and add them if missing to prevent them from being parsed into different tokens.
        # Note that these are present in the vocabulary.
        # Note also that `model.config.pad_token_id` is 0 which corresponds to `<unk>` token.
        print('Adding special tokens.')
        tokenizer.add_special_tokens({
            "eos_token": tokenizer.convert_ids_to_tokens(model.config.eos_token_id),
            "bos_token": tokenizer.convert_ids_to_tokens(model.config.bos_token_id),
            "unk_token": tokenizer.convert_ids_to_tokens(
                model.config.pad_token_id if model.config.pad_token_id != -1 else tokenizer.pad_token_id
            ),
        })

    # model = prepare_model_for_kbit_training(model, use_gradient_checkpointing=args.gradient_checkpointing)

    """
       
    for name, module in model.named_modules():
        if isinstance(module, LoraLayer):
            if args.bf16:
                module = module.to(torch.bfloat16)
        if 'norm' in name:
            module = module.to(torch.float32)
        if 'lm_head' in name or 'embed_tokens' in name:
            if hasattr(module, 'weight'):
                if args.bf16 and module.weight.dtype == torch.float32:
                    module = module.to(torch.bfloat16)
    """

    return model, tokenizer


def load_gating32():
    global centroids
<<<<<<< HEAD
    centroids_pickle_path = os.path.join(root_dir, 'hydra-moe','gating_v3', 'cluster_centers.pkl')
=======
    centroids_pickle_path = os.path.join(root_dir, 'hydra-moe', 'gating_v2', 'cluster_centers.pkl')
>>>>>>> 2a6a0eb2
    with open(centroids_pickle_path, 'rb') as f:
        centroids_array = pickle.load(f)
    centroids = {f"cluster_{i}": centroids_array[i] for i in range(centroids_array.shape[0])}
    return centroids


def chunk_list(input_list, chunk_size):
    return [input_list[i: i + chunk_size] for i in range(0, len(input_list), chunk_size)]


def chunk_and_get_embeddings(model, data_list, batch_size):
    chunks = chunk_list(data_list, batch_size)
    embeddings = []
    for chunk in chunks:
        emb = model.encode(chunk, normalize_embeddings=False)
        embeddings.append(emb)
    embeddings = np.vstack(embeddings)
    return embeddings


def select_adapter_centroid32(instruction, centroids, embedding_model):
    instruction_embedding = chunk_and_get_embeddings(embedding_model, [instruction], 1)

    similarities = []
    adapter_names = []

    for name, centroid in centroids.items():
        similarity = cosine_similarity(instruction_embedding, centroid.reshape(1, -1))
        similarities.append(similarity)
        adapter_names.append(name)

    return similarities, adapter_names


def select_adapter_classifier(instruction):
    global model_class
    global tokenizer

    if model_class is None:
        model_class = AutoModelForSequenceClassification.from_pretrained('HydraLM/bge-large-classifier-32')
        model_class = model_class.to('cuda')

    if torch.cuda.is_available():
        model_class = model_class.to('cuda')
    if tokenizer is None:
        tokenizer = AutoTokenizer.from_pretrained('BAAI/bge-large-en')

    encoding = tokenizer.encode_plus(
        instruction,
        add_special_tokens=True,
        max_length=512,
        return_token_type_ids=False,
        pad_to_max_length=True,
        return_attention_mask=True,
        return_tensors='pt',
    )

    encoding = {key: val.to(model_class.device) for key, val in encoding.items()}
    outputs = model_class(**encoding)
    probs = F.softmax(outputs.logits, dim=1)
    _, predicted_indices = torch.max(outputs.logits, dim=1)
    # cluster_nums = range(32)  # adjust this to match the number of clusters in your data
    # adapter_names = [
    #    f"cluster_{str(cluster).zfill(3) if cluster >= 10 else str(cluster).zfill(2)}" for cluster in cluster_nums
    # ]
    adapter_names = [
        f"{str(cluster)}" for cluster in cluster_nums
    ]

    predicted_class = adapter_names[predicted_indices.item()]

    return probs, adapter_names


def combine_all_predictions(transformer_pred, transformer_conf, centroid_pred, kmeans_pred, multi_pred, embeds_pred,
                            transformer_weight=2):
    adapter_names = [
        f"{str(cluster)}" for cluster in cluster_nums
    ]
    votes = [0] * len(adapter_names)

    votes[transformer_pred] += transformer_weight
    votes[centroid_pred] += 1
    votes[kmeans_pred] += 1
    votes[multi_pred] += 1
    votes[embeds_pred] += 1

    ranked_classes = sorted(zip(adapter_names, votes), key=lambda x: x[1], reverse=True)

    return votes.index(max(votes)), ranked_classes


def get_weights(instruction, method="combined"):
    global centroids
    global gte
    global embedding_model
    if centroids is None:
        print("LOADING CENTROIDS")
        load_gating32()

    if embedding_model is None:
<<<<<<< HEAD
        embedding_model = SentenceTransformer('BAAI/bge-large-en', device="cuda")
=======
        embedding_model = SentenceTransformer('bge-large-en', device="cuda")
>>>>>>> 2a6a0eb2

    def normalize(probs):
        total = sum(probs)
        return [prob / total for prob in probs]

    def normalize_neg(probs):
        min_val = min(probs)
        shifted_probs = [prob - min_val for prob in probs]
        total = sum(shifted_probs)
        return [prob / total for prob in shifted_probs]

    if method == "centroid":

        probs, adapter_names = select_adapter_centroid32(instruction, centroids, embedding_model)
        d = {}
        probs = normalize(probs)

        print(probs)
        for i, name in enumerate(adapter_names):
            if '_' in name:
                name = name.split('_')[1]
            if name.startswith('0') and len(name) > 1:
                name = name[1:]

            d[name] = probs[i][0][0]


    elif method == "transformer":
        probs, adapter_names = select_adapter_classifier(instruction)
        d = {adapter_names[i]: probs[0][i] for i in range(len(probs[0]))}
        print(d)

    elif method == "combined":

        probs, adapter_names = select_adapter_centroid32(instruction, centroids, embedding_model)
        probs = normalize(probs)
        d = {}
        # print(probs)

        for i, name in enumerate(adapter_names):
            if '_' in name:
                name = name.split('_')[1]
            if name.startswith('0') and len(name) > 1:
                name = name[1:]

            d[name] = probs[i][0][0]

        probs, adapter_names = select_adapter_classifier(instruction)

        for i, name in enumerate(adapter_names):
            d[name] += probs[0][i]

        _sum = sum([i for i in d.values()])
        for k, v in d.items():
            d[k] = v / _sum

    else:
        raise ValueError("Invalid method. Choose from 'centroid', 'kmeans', 'multi', 'transformer', 'combined'")
    # print(d)
    return d


def mult_weights_by_alpha(weights: dict, alpha, k=3):
    top_k_values = sorted(weights.values(), reverse=True)[:k]

    for key in weights:
        if weights[key] not in top_k_values:
            weights[key] = 0

    max_weight = max(weights.values())
    min_weight = min(weights.values())
    for key in weights:
        weights[key] = (weights[key] - min_weight) / (max_weight - min_weight)
    for key in weights:
        weights[key] *= alpha
    # print(weights)
    return weights<|MERGE_RESOLUTION|>--- conflicted
+++ resolved
@@ -232,11 +232,7 @@
 
 def load_gating32():
     global centroids
-<<<<<<< HEAD
     centroids_pickle_path = os.path.join(root_dir, 'hydra-moe','gating_v3', 'cluster_centers.pkl')
-=======
-    centroids_pickle_path = os.path.join(root_dir, 'hydra-moe', 'gating_v2', 'cluster_centers.pkl')
->>>>>>> 2a6a0eb2
     with open(centroids_pickle_path, 'rb') as f:
         centroids_array = pickle.load(f)
     centroids = {f"cluster_{i}": centroids_array[i] for i in range(centroids_array.shape[0])}
@@ -338,11 +334,7 @@
         load_gating32()
 
     if embedding_model is None:
-<<<<<<< HEAD
         embedding_model = SentenceTransformer('BAAI/bge-large-en', device="cuda")
-=======
-        embedding_model = SentenceTransformer('bge-large-en', device="cuda")
->>>>>>> 2a6a0eb2
 
     def normalize(probs):
         total = sum(probs)
